from syslog import LOG_NEWS
import time
from urllib.parse import parse_qs
import pandas as pd
import requests
import os
from tqdm import tqdm
import apikey
import sys
sys.path.append("..")
from data_generation_scripts.utils import *
import shutil
import ast


auth_token = apikey.load("DH_GITHUB_DATA_PERSONAL_TOKEN")

auth_headers = {'Authorization': f'token {auth_token}','User-Agent': 'request'}

def get_languages(row):
    """Function to get languages for a repo
    :param row: row from repo_df
    :return: dictionary of languages with number of bytes"""
    response = requests.get(row.languages_url, headers=auth_headers)
    response_data = get_response_data(response, row.languages_url)
    return response_data

def get_repo_languages(repo_df, output_path, rates_df):
    """Function to get languages for all repos in repo_df
    :param repo_df: dataframe of repos
    :param output_path: path to save output
    :param rates_df: dataframe of rate limit info
    :return: dataframe of repos with languages"""
    calls_remaining = rates_df['resources.core.remaining'].values[0]
    if 'languages' in repo_df.columns:
        repos_without_languages = repo_df[repo_df.languages.isna()]
    else: 
        repos_without_languages = repo_df

    while len(repos_without_languages[repos_without_languages.languages_url.notna()]) > calls_remaining:
        time.sleep(3700)
        rates_df = check_rate_limit()
        calls_remaining = rates_df['resources.core.remaining'].values[0]
    else:
        tqdm.pandas(desc="Getting Languages")
        repos_without_languages['languages'] = repos_without_languages.progress_apply(get_languages, axis=1)
        repo_df = pd.concat([repo_df, repos_without_languages])
        repo_df = repo_df.drop_duplicates(subset=['id'])
        repo_df.to_csv(output_path, index=False)
    return repo_df

def get_labels(row):
    """Function to get labels for a repo
    :param row: row from repo_df
    :return: list of labels
    Could save this output in separate file since labels also returns url, color, description, and whether the label is default or not"""
    response = requests.get(row.labels_url.split('{')[0], headers=auth_headers)
    response_data = get_response_data(response, row.labels_url.split('{')[0])
    if len(response_data) > 0:
        labels_df = pd.DataFrame(response_data)
        labels = labels_df['name'].tolist()
    else:
        labels = []
    return labels

def get_repo_labels(repo_df, output_path, rates_df):
    """Function to get labels for all repos in repo_df
    :param repo_df: dataframe of repos
    :param output_path: path to save output
    :param rates_df: dataframe of rate limit info
    :return: dataframe of repos with labels"""
    calls_remaining = rates_df['resources.core.remaining'].values[0]
    if 'labels' in repo_df.columns:
        repos_without_labels = repo_df[repo_df.labels.isna()]
    else: 
        repos_without_labels = repo_df
    while len(repos_without_labels[repos_without_labels.labels_url.notna()]) > calls_remaining:
        time.sleep(3700)
        rates_df = check_rate_limit()
        calls_remaining = rates_df['resources.core.remaining'].values[0]
    else:
        tqdm.pandas(desc="Getting Labels")
        repos_without_labels['labels'] = repos_without_labels.progress_apply(get_labels, axis=1)
        repo_df = pd.concat([repo_df, repos_without_labels])
        repo_df = repo_df.drop_duplicates(subset=['id'])
        repo_df.to_csv(output_path, index=False)
    return repo_df

def get_tags(row):
    """Function to get tags for a repo
    :param row: row from repo_df
    :return: list of tags"""
    response = requests.get(row.tags_url, headers=auth_headers)
    response_data = get_response_data(response, row.tags_url)
    if len(response_data) > 0:
        tags_df = pd.DataFrame(response_data)
        tags = tags_df['name'].tolist()
    else:
        tags = []
    return tags

def get_repo_tags(repo_df, output_path, rates_df):
    """Function to get tags for all repos in repo_df
    :param repo_df: dataframe of repos
    :param output_path: path to save output
    :param rates_df: dataframe of rate limit info
    :return: dataframe of repos with tags"""
    calls_remaining = rates_df['resources.core.remaining'].values[0]
    if 'tags' in repo_df.columns:
        repos_without_tags = repo_df[repo_df.tags.isna()]
    else: 
        repos_without_tags = repo_df
    while len(repos_without_tags[repos_without_tags.tags_url.notna()]) > calls_remaining:
        time.sleep(3700)
        rates_df = check_rate_limit()
        calls_remaining = rates_df['resources.core.remaining'].values[0]
    else:
        tqdm.pandas(desc="Getting Tags")
        repos_without_tags['tags'] = repos_without_tags.progress_apply(get_tags, axis=1)
        repo_df = pd.concat([repo_df, repos_without_tags])
        repo_df = repo_df.drop_duplicates(subset=['id'])
        repo_df.to_csv(output_path, index=False)
    return repo_df

def get_profiles(repo_df, temp_repo_dir, error_file_path):
    """Function to get community profiles and health percentages for all repos in repo_df
    :param repo_df: dataframe of repos
    :param temp_repo_dir: path to temp directory to write repos
    :param error_file_path: path to file to write errors
    :return: dataframe of repos with community profiles and health percentages
    """
    for _, row in tqdm(repo_df.iterrows(), total=len(repo_df), desc="Getting Community Profile"):
        try:
            response = requests.get(row.url +'/community/profile', headers=auth_headers)
            response_data = get_response_data(response, row.url +'/community/profile')
            if len(response_data) > 0:
                response_df = pd.json_normalize(response_data)
                response_df = response_df.rename(columns={'updated_at': 'community_profile_updated_at'})
                final_df = pd.DataFrame(row.to_dict() | response_df.to_dict())
                temp_name = row.full_name.replace('/', '_')
                temp_output_path = temp_repo_dir + f'{temp_name}_community_profile.csv'
                final_df.to_csv(temp_output_path, index=False)
            else:
                continue
        except:
            print('Error getting community profile for repo: ' + row.full_name)
            error_df = pd.DataFrame([{'repo_full_name': row.full_name, 'error_time': time.time(), 'url': str(row.url) +'/community/profile'}])
            if os.path.exists(error_file_path):
                error_df.to_csv(error_file_path, mode='a', header=False, index=False)
            else:
                error_df.to_csv(error_file_path, index=False)
            continue
    repo_df = read_combine_files(temp_repo_dir)
    return repo_df

def get_repo_profile(repo_df, repo_output_path, rates_df, error_file_path, temp_repo_dir):
    """Function to get community profiles and health percentages for all repos in repo_df
    :param repo_df: dataframe of repos
    :param repo_output_path: path to save output
    :param rates_df: dataframe of rate limit info
    :param error_file_path: path to file to write errors
    :param temp_repo_dir: path to temp directory to write repos
    :return: dataframe of repos with community profiles and health percentages
    """
    if os.path.exists(temp_repo_dir):
        shutil.rmtree(temp_repo_dir)
        os.makedirs(temp_repo_dir)
    else:
        os.makedirs(temp_repo_dir) 
    if os.path.exists(error_file_path):
        os.remove(error_file_path)

    calls_remaining = rates_df['resources.core.remaining'].values[0]
    if 'health_percentage' in repo_df.columns:
        repos_without_community_profile = repo_df[repo_df.health_percentage.isna()]
    else: 
        repos_without_community_profile = repo_df
    while len(repos_without_community_profile[repos_without_community_profile.url.notna()]) > calls_remaining:
        time.sleep(3700)
        rates_df = check_rate_limit()
        calls_remaining = rates_df['resources.core.remaining'].values[0]
    else:
        if len(repos_without_community_profile) > 0:
            updated_repos = get_profiles(repos_without_community_profile, temp_repo_dir, error_file_path)
            repo_df = pd.concat([repo_df, updated_repos])
            repo_df.to_csv(repo_output_path, index=False)
    shutil.rmtree(temp_repo_dir)
<<<<<<< HEAD
    return repo_df

def make_total_commits_calls(row):
    try:
        url = row['commits_url'].replace('{/sha}', '')
        response = requests.get(f'{url}?per_page=1', headers=auth_headers)
        if response.status_code != 200:
            print('hit rate limiting. trying to sleep...')
            time.sleep(120)
            response = requests.get(url, headers=auth_headers)
            total_commits = 1 if len(response.links) == 0 else re.search('\d+$', response.links['last']['url']).group()
        else:
            total_commits = 1 if len(response.links) == 0 else re.search('\d+$', response.links['last']['url']).group()
    except:
        total_commits = 0
    return total_commits

def get_total_commits(repo_df, repos_with_commits_output_path):
    """Function to check if commits have been made to a repo
    :param repo_df: dataframe of repos
    :return: dataframe of repos with total commits
    """
    if 'total_commits' in repo_df.columns:
        repos_without_commits = repo_df[repo_df.total_commits.isna()]
    else:
        if os.path.exists(repos_with_commits_output_path):
            repo_df = pd.read_csv(repos_with_commits_output_path)
            repos_without_commits = repo_df[repo_df.total_commits.isna()]
        else:
            repos_without_commits = repo_df
    
    if len(repos_without_commits) > 0:
        tqdm.pandas(desc="Getting Total Commits")
        repos_without_commits['total_commits'] = repos_without_commits.progress_apply(make_total_commits_calls, axis=1)
        repo_df = pd.concat([repo_df, repos_without_commits])
        repo_df = repo_df.drop_duplicates(subset=['id'])
    
=======
>>>>>>> 5b22516f
    return repo_df<|MERGE_RESOLUTION|>--- conflicted
+++ resolved
@@ -185,7 +185,6 @@
             repo_df = pd.concat([repo_df, updated_repos])
             repo_df.to_csv(repo_output_path, index=False)
     shutil.rmtree(temp_repo_dir)
-<<<<<<< HEAD
     return repo_df
 
 def make_total_commits_calls(row):
@@ -223,6 +222,4 @@
         repo_df = pd.concat([repo_df, repos_without_commits])
         repo_df = repo_df.drop_duplicates(subset=['id'])
     
-=======
->>>>>>> 5b22516f
     return repo_df