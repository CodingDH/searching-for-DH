--- conflicted
+++ resolved
@@ -170,11 +170,7 @@
         repo_actors_df.to_csv(repo_actors_output_path, index=False)
     else:
         repo_actors_df = pd.DataFrame()
-<<<<<<< HEAD
-    if load_existing_temp_files:
-=======
     if load_existing_temp_files == False:
->>>>>>> 50f29951
         # Delete the temporary directory
         shutil.rmtree(temp_repo_actors_dir)
     # Close the progress bars
