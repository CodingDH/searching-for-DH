--- conflicted
+++ resolved
@@ -180,6 +180,8 @@
 
 if __name__ == '__main__':
     # Get the data
+    
+    ## Original
     # user_df = pd.read_csv("../data/entity_files/users_dataset.csv", low_memory=False)
     # repo_df = pd.read_csv("../data/large_files/entity_files/repos_dataset.csv", low_memory=False)
     # search_queries_df = pd.read_csv('../data/join_files/search_queries_join_dataset.csv', low_memory=False)
@@ -192,32 +194,23 @@
     # overwrite_existing_temp_files = False
 
     # users_starred_df, repo_df = get_user_repo_activities(original_owners,user_repos_output_path, repos_output_path, get_url_field, load_existing_files, overwrite_existing_temp_files)
-
-    user_df = pd.read_csv("../data/entity_files/users_dataset.csv", low_memory=False)
-    repo_df = pd.read_csv("../data/large_files/entity_files/repos_dataset.csv", low_memory=False)
-<<<<<<< HEAD
-    search_queries_repo_join_df = pd.read_csv("../data/join_files/search_queries_repo_join_dataset.csv")
-    search_queries_user_join_df = pd.read_csv("../data/join_files/search_queries_user_join_dataset.csv")
-    contributors_df = pd.read_csv('../data/join_files/repo_contributors_join_dataset.csv')
-    contributors_counts = contributors_df.groupby(['login']).size().reset_index(name='counts')
-    top_contributors = contributors_counts[contributors_counts.counts > 1]
-    core_repos = repo_df[repo_df["id"].isin(search_queries_repo_join_df["id"].unique())]
-    core_users = user_df[(user_df.login.isin(top_contributors.login)) | (user_df.login.isin(search_queries_user_join_df.login)) | (user_df.login.isin(core_repos['owner.login']))].drop_duplicates(subset=['login'])
-
-    user_repos_output_path = '../data/join_files/user_repos_join_dataset.csv'
-    repos_output_path = '../data/large_files/entity_files/repos_dataset.csv'
-    get_url_field = "repos_url"
-    error_file_path = "../data/error_files/user_repos_join_dataset_errors.csv"
-=======
-    search_queries_df = pd.read_csv('../data/join_files/search_queries_join_dataset.csv', low_memory=False)
-    subset_repo_df = repo_df[repo_df.id.isin(search_queries_df.id)]
-    original_owners = user_df[user_df.login.isin(subset_repo_df['owner.login'])]
-    user_repos_output_path = "../data/join_files/user_repo_join_dataset.csv"
-    repos_output_path = "../data/large_files/entity_files/repos_dataset.csv"
-    get_url_field = "repo_url"
-    load_existing_files = False
->>>>>>> 7f4bd4eb
-    overwrite_existing_temp_files = False
-    load_existing_files = False
-
-    user_repos_df, repos_df = get_user_repo_activities(core_users, user_repos_output_path, repos_output_path, get_url_field, load_existing_files, overwrite_existing_temp_files)+    
+    ## Get repos of core Users
+    # user_df = pd.read_csv("../data/entity_files/users_dataset.csv", low_memory=False)
+    # repo_df = pd.read_csv("../data/large_files/entity_files/repos_dataset.csv", low_memory=False)
+    # search_queries_repo_join_df = pd.read_csv("../data/join_files/search_queries_repo_join_dataset.csv")
+    # search_queries_user_join_df = pd.read_csv("../data/join_files/search_queries_user_join_dataset.csv")
+    # contributors_df = pd.read_csv('../data/join_files/repo_contributors_join_dataset.csv')
+    # contributors_counts = contributors_df.groupby(['login']).size().reset_index(name='counts')
+    # top_contributors = contributors_counts[contributors_counts.counts > 1]
+    # core_repos = repo_df[repo_df["id"].isin(search_queries_repo_join_df["id"].unique())]
+    # core_users = user_df[(user_df.login.isin(top_contributors.login)) | (user_df.login.isin(search_queries_user_join_df.login)) | (user_df.login.isin(core_repos['owner.login']))].drop_duplicates(subset=['login'])
+
+    # user_repos_output_path = '../data/join_files/user_repos_join_dataset.csv'
+    # repos_output_path = '../data/large_files/entity_files/repos_dataset.csv'
+    # get_url_field = "repos_url"
+    # error_file_path = "../data/error_files/user_repos_join_dataset_errors.csv"
+    # overwrite_existing_temp_files = False
+    # load_existing_files = False
+
+    # user_repos_df, repos_df = get_user_repo_activities(core_users, user_repos_output_path, repos_output_path, get_url_field, load_existing_files, overwrite_existing_temp_files)