--- conflicted
+++ resolved
@@ -39,11 +39,7 @@
     rates_df = pd.json_normalize(response.json())
     return rates_df
 
-<<<<<<< HEAD
 def check_total_pages(url: str, auth_headers: dict) -> int:
-=======
-def check_total_pages(url: str) -> int:
->>>>>>> ee408455
     # Check total number of pages to get from search. Useful for not going over rate limit
     response = requests.get(f'{url}?per_page=1', headers=auth_headers, timeout=10)
     if response.status_code != 200:
@@ -65,7 +61,6 @@
         match = re.search(r'\d+$', response.links['last']['url'])
         total_pages = match.group() if match is not None else 1
     return int(total_pages)
-
 
 def check_total_results(url: str) -> Optional[int]:
     """Function to check total number of results from API. Useful for not going over rate limit. Differs from check_total_pages because this returns all results, not just total number of pagination.
@@ -100,7 +95,6 @@
     :param query: query used to make initial API call
     :return: response data"""
     # First, check if response is valid
-<<<<<<< HEAD
     if response.status_code == 401:
         print("response code 401 - unauthorized access. check api key")
         return []
@@ -109,35 +103,6 @@
         return []
     elif response.status_code == 200:
         return response.json()
-=======
-    response_data = []
-    if response.status_code != 200:
-        if response.status_code == 401:
-            print("response code 401 - unauthorized access. check api key")
-        elif response.status_code == 204:
-            print(f'No data for {query}')
-        else:
-            print(f'response code: {response.status_code}. hit rate limiting. trying to sleep...')
-            time.sleep(120)
-            response = requests.get(query, headers=auth_headers, timeout=10)
-
-            # Check if response is valid a second time after sleeping
-            if response.status_code != 200:
-                print(f'query failed twice with code {response.status_code}. Failing URL: {query}')
-
-                # If failed again, check the rate limit and sleep for the amount of time needed to reset rate limit
-                rates_df = check_rate_limit()
-                if rates_df['resources.core.remaining'].values[0] == 0:
-                    print('rate limit reached. sleeping for 1 hour')
-                    time.sleep(3600)
-                    response = requests.get(query, headers=auth_headers, timeout=10)
-                    if response.status_code != 200:
-                        print(f'query failed third time with code {response.status_code}. Failing URL: {query}')
-                    else:
-                        response_data = response.json()
-            else:
-                response_data = response.json()
->>>>>>> ee408455
     else:
         print(f'response code: {response.status_code}. hit rate limiting. trying to sleep...')
         time.sleep(10)
@@ -168,7 +133,6 @@
 3. Check if older file exists and move it to archive
 4. Check if older entity files exist and grab any missing entities to add to our most recent file"""
 
-<<<<<<< HEAD
 def read_csv_file(directory: str, file_name: str) -> Optional[pd.DataFrame]:
     """Reads a CSV file into a pandas DataFrame."""
     try:
@@ -213,104 +177,16 @@
         files_df = pd.DataFrame(relevant_files)
         if len(files_df) == 0:
             return pd.DataFrame()
-=======
-def read_csv_file(directory: str, file_name: str, file_path_contains: Optional[str]) -> Optional[pd.DataFrame]:
-    """Reads a CSV file into a pandas DataFrame.
-    
-    :param directory: Directory of the file.
-    :type directory: str
-    :param file_name: Name of the file.
-    :type file_name: str
-    :param file_path_contains: Only files containing this string will be read.
-    :type file_path_contains: str, optional
-    :return: Data from the file as a pandas DataFrame, or None if the file is empty or does not contain the specified string.
-    :rtype: pandas.DataFrame, optional
-    """
-    if file_path_contains is None or file_path_contains in file_name:
-        try:
-            return pd.read_csv(os.path.join(directory, file_name), low_memory=False, encoding='utf-8')
-        except pd.errors.EmptyDataError:
-            print(f'Empty dataframe for {file_name}')
-            return None
-    return None
-
-def read_combine_files(dir_path: str, check_all_dirs: bool=False, file_path_contains: Optional[str]=None, large_files: bool=False) -> pd.DataFrame:
-    """Combines all files in a directory.
-    
-    :param dir_path: Path to directory with files.
-    :type dir_path: str
-    :param check_all_dirs: Whether to check all directories.
-    :type check_all_dirs: bool
-    :param file_path_contains: Only files containing this string will be read.
-    :type file_path_contains: str, optional
-    :param large_files: Whether to treat the files as large or not.
-    :type large_files: bool, optional
-    :return: Combined data from all relevant files.
-    :rtype: pandas.DataFrame
-    """
-    excluded_dirs = ['temp', 'derived_files', 'metadata_files', 'repo_data', 'user_data', 'derived_files', 'archived_data', 'error_logs', 'archived_files']
-    rows = []
-    relevant_files = []
-    for directory, _, files in os.walk(dir_path):
-        if check_all_dirs:
-            if directory == '../data':
-                continue
-            excluded_exists = [excluded_dir for excluded_dir in excluded_dirs if excluded_dir in directory]
-            if len(excluded_exists) == 0:
-                for file_name in files:
-                    
-                    if large_files:
-                        file_dict = {}
-                        loaded_file = os.path.join(directory, file_name)
-                        file_size = os.path.getsize(loaded_file)
-                        file_dict['file_name'] = file_name
-                        file_dict['file_size'] = file_size
-                        file_dict['directory'] = directory
-                        relevant_files.append(file_dict)
-                    else:
-                        row = read_csv_file(directory, file_name, file_path_contains)
-                        if row is not None:
-                            rows.append(row)
-        else:
-            for file_name in files:
-                if large_files:
-                    file_dict = {}
-                    loaded_file = os.path.join(directory, file_name)
-                    file_size = os.path.getsize(loaded_file)
-                    file_dict['file_name'] = file_name
-                    file_dict['file_size'] = file_size
-                    file_dict['directory'] = directory
-                    relevant_files.append(file_dict)
-                else:
-                    row = read_csv_file(directory, file_name, file_path_contains)
-                    if row is not None:
-                        rows.append(row)
-    if large_files:
-        files_df = pd.DataFrame(relevant_files)
->>>>>>> ee408455
         files_df['date'] = "202" + files_df['file_name'].str.split('202').str[1].str.split('.').str[0]
         files_df.date = files_df.date.str.replace("_", "-")
         files_df.date = pd.to_datetime(files_df.date)
         top_files = files_df.sort_values(by=['file_size', 'date'], ascending=[False, False]).head(2)
-<<<<<<< HEAD
         rows = [read_csv_file(row.directory, row.file_name) for _, row in top_files.iterrows() if row is not None]
 
-=======
-        rows = []
-        print(top_files)
-        for _, row in top_files.iterrows():
-            df = read_csv_file(row.directory, row.file_name, file_path_contains)
-            if df is not None:
-                rows.append(df)
->>>>>>> ee408455
     combined_df = pd.concat(rows) if len(rows) > 0 else pd.DataFrame()
     return combined_df
 
 
-<<<<<<< HEAD
-
-=======
->>>>>>> ee408455
 def check_return_error_file(error_file_path):
     """Function to check if error file exists and return it if it does
     :param error_file_path: path to error file
@@ -363,11 +239,7 @@
 
 
     older_entity_df = read_combine_files(dir_path=older_entity_file_dir, check_all_dirs=True, file_path_contains=entity_type, large_files=is_large)
-<<<<<<< HEAD
     print(f'older entity df shape: {older_entity_df.shape}')
-=======
-
->>>>>>> ee408455
     if len(older_entity_df) > 0:
         entity_field = 'full_name' if entity_type == 'repos' else 'login'
         missing_entities = older_entity_df[~older_entity_df[entity_field].isin(entity_df[entity_field])]
@@ -404,13 +276,8 @@
             entity_df[cleaned_field] = pd.to_datetime(entity_df[time_field], errors='coerce')
             entity_field = 'full_name' if 'repo' in entity_type else 'login'
             entity_df = entity_df.sort_values(by=[cleaned_field], ascending=False).drop_duplicates(subset=[entity_field], keep='first').drop(columns=[cleaned_field])
-<<<<<<< HEAD
     check_if_older_file_exists(entity_path)
     entity_df.to_csv(entity_path, index=False)
-=======
-            check_if_older_file_exists(entity_path)
-            entity_df.to_csv(entity_path, index=False)
->>>>>>> ee408455
     return entity_df
 
 def check_file_size_and_move(file_dir):
@@ -616,13 +483,10 @@
                 repos_progress_bar.update(1)
                 continue
             response_df = pd.json_normalize(response_data)
-<<<<<<< HEAD
             if 'message' in response_df.columns:
                 print(response_df.message.values[0])
                 repos_progress_bar.update(1)
                 continue
-=======
->>>>>>> ee408455
             missing_headers = list(set(repo_headers.columns.tolist()) - set(response_df.columns.tolist()))
             if len(missing_headers) > 0:
                 merged_df = pd.concat([response_df, repo_headers])
@@ -675,11 +539,7 @@
     if os.path.exists(repo_output_path):
         repo_df = pd.read_csv(repo_output_path)
         print(f"Number of repos: {len(repo_df)}", time.time())
-<<<<<<< HEAD
         new_repo_df = potential_new_repo_df[~potential_new_repo_df.full_name.isin(repo_df.full_name)]
-=======
-        new_repo_df = potential_new_repo_df[~potential_new_repo_df.id.isin(repo_df.id)]
->>>>>>> ee408455
         error_df = check_return_error_file(error_file_path)
         if len(error_df) > 0:
             new_repo_df = new_repo_df[~new_repo_df.full_name.isin(error_df.full_name)]
@@ -687,11 +547,7 @@
         if len(new_repo_df) > 0:
             new_repo_df = new_repo_df[repo_headers.columns]
             repo_df = pd.concat([repo_df, new_repo_df])
-<<<<<<< HEAD
             repo_df = repo_df.drop_duplicates(subset=['full_name'])
-=======
-            repo_df = repo_df.drop_duplicates(subset=['id'])
->>>>>>> ee408455
             print(f"Number of repos: {len(repo_df)}", time.time())
         else:
             repo_df = repo_df[repo_headers.columns]
@@ -930,11 +786,7 @@
 
             if len(missing_values) > 0:
                 join_files_df = pd.concat([join_files_df, missing_values])
-<<<<<<< HEAD
                 # join_files_df.to_csv(join_file_path, index=False)
-=======
-                join_files_df.to_csv(join_file_path, index=False)
->>>>>>> ee408455
 
     return join_files_df
 
@@ -969,15 +821,7 @@
         core_orgs = pd.concat([initial_core_orgs, firstpass_core_orgs, finalpass_core_orgs])
         return core_users, core_repos, core_orgs
     else:
-<<<<<<< HEAD
         return initial_core_users, initial_core_repos, initial_core_orgs, firstpass_core_users, firstpass_core_repos, firstpass_core_orgs, finalpass_core_users, finalpass_core_repos, finalpass_core_orgs
-=======
-        repo_df = pd.read_csv("../data/large_files/entity_files/repos_dataset.csv", low_memory=False)
-        search_queries_repo_join_df = pd.read_csv("../data/join_files/search_queries_repo_join_dataset.csv")
-        core_repos = repo_df[repo_df["id"].isin(search_queries_repo_join_df["id"].unique())]
-    core_users = pd.read_csv("../data/derived_files/core_users.csv")
-    return core_users, core_repos
->>>>>>> ee408455
 
 
 def save_chart(chart, filename, scale_factor=1):
