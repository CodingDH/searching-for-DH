--- conflicted
+++ resolved
@@ -1,10 +1,6 @@
 # Large Data Files
-<<<<<<< HEAD
 
-data/large_data_sets/
-=======
 large_datasets/
->>>>>>> f103e9f7
 
 
 # Additional 
